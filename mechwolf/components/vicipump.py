--- conflicted
+++ resolved
@@ -52,23 +52,14 @@
 
         flow_command = "SL {}\r\n".format(steps_per_second)
 
-        flow_rate_readable = flow_rate.to(ureg.ml / ureg.min).magnitude
-
         self.ser.write(flow_command.encode(encoding="ascii"))
 
         self.ser.reset_input_buffer()
 
     def update(self):
         self.set_flow(self.rate)
-<<<<<<< HEAD
-        return {"rate": str(self.rate)}
-=======
         return {
             "timestamp": time.time(),
             "params": {"rate": str(self.rate)},
             "device": self.name,
-        }
-
-    def config(self):
-        return dict(serial_port=(str, None), volume_per_rev=(float, None))
->>>>>>> 37779d3b
+        }