--- conflicted
+++ resolved
@@ -62,14 +62,5 @@
         return {
             "timestamp": time.time(),
             "params": {"rate": str(new_rate)},
-<<<<<<< HEAD
-            "device": "self.name",
-        }
-=======
             "device": self.name,
-        }
-
-    def config(self):
-        # TODO Make max_rate a ureg?
-        return dict(serial_port=(str, None), max_rate=(int, None))
->>>>>>> 37779d3b
+        }