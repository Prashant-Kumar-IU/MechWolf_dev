--- conflicted
+++ resolved
@@ -12,8 +12,5 @@
 from .varian import VarianPump
 from .vessel import Vessel
 from .vici import ViciValve
-<<<<<<< HEAD
 from .fc203 import GilsonFC203
-=======
-from .vicipump import ViciPump
->>>>>>> 7ccf5b2d
+from .vicipump import ViciPump