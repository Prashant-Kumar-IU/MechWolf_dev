--- conflicted
+++ resolved
@@ -353,27 +353,6 @@
             # raise warning if duration is explicitly given but not used?
         return output
 
-<<<<<<< HEAD
-=======
-    def json(self):
-        """Compiles protocol and outputs to JSON.
-
-        Returns:
-            str: JSON of the compiled protocol. When in Jupyter, this string is wrapped in a :class:`IPython.display.Code` object for nice syntax highlighting.
-
-        Raises:
-            Same as :meth:`Protocol.compile`.
-        """
-        compiled_json = json.dumps(self.to_dict(), sort_keys=True, indent=4)
-
-        try:
-            get_ipython
-            return Code(compiled_json, language="json")
-        except NameError:
-            pass
-        return compiled_json
-
->>>>>>> 3b8d7f4f
     def to_dict(self):
         compiled = deepcopy(self.compile(dry_run=True))
         for item in compiled.items():
@@ -392,7 +371,9 @@
         return output
 
     def yaml(self):
-        """Outputs procedures to YAML.
+        """Outputs
+
+         procedures to YAML.
 
         Internally, this is a conversion of the output of :meth:`Protocol.json`
         for the purpose of enhanced human readability.
@@ -401,7 +382,7 @@
             str: YAML of the procedure list. When in Jupyter, this string is wrapped in a :class:`IPython.display.Code` object for nice syntax highlighting.
 
         """
-        compiled_yaml = yaml.safe_dump(self.to_dict(), default_flow_style=False)
+        compiled_yaml = yaml.safe_dump(self.to_list(), default_flow_style=False)
 
         try:
             get_ipython
